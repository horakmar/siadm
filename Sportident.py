#!/usr/bin/python3
#
################################################
# Package for communication with SPORTident HW
#
# Author:  Martin Horak
# Version: 1.1
# Date:    9. 12. 2018
#
################################################

# Communication constants
WAKE = 0xff;
STX = 0x02;
ETX = 0x03;
ACK = 0x06;
NAK = 0x15;
DLE = 0x10;

<<<<<<< HEAD
# Status constants
DATAOK = 0x20;
NODATA = 0x21;
BADCRC = 0x22;
BADATA = 0x23;
=======
NOSTX  = 0xa0;
NODATA = 0xa1;
BADCRC = 0xa2;
OK     = 0x00;

MAXTRIES = 5
>>>>>>> f0225c04

SI_VENDOR_ID = '10c4'
SI_PRODUCT_ID = '800a'
SI_CHUNK = 256

<<<<<<< HEAD
import os, logging, serial, time
=======
# Commands
CMD_SETMSMODE = 0xf0; # mode
CMD_SETTIME   = 0xf6; # p1..p7
CMD_GETTIME   = 0xf7;
CMD_OFF       = 0xf8;
CMD_BEEP      = 0xf9; # numbeeps
CMD_SETSPEED  = 0xfe; # speed
CMD_GETMEM    = 0x81; # adr2, adr1, adr0, numbytes
CMD_CLEARMEM  = 0xf5;
CMD_SETDATA   = 0x82; # offset, [data]
CMD_GETDATA   = 0x83; # offset, numbytes
CMD_GETSI5    = 0xb1;
CMD_GETSI6    = 0xe1; # bn
CMD_GETSI8    = 0xef; # bn

# Autosend commands
CMD_INSI5     = 0xe5; # cn1, cn0, si3..si0
CMD_INSI6     = 0xe6; # cn1, cn0, si3..si0
CMD_INSI8     = 0xe8; # cn1, cn0, si3..si0
CMD_OUTSI     = 0xe7; # cn1, cn0, si3..si0
CMD_PUNCH     = 0xd3; # cn1, cn0, si3..si0, td, th, tl, tss, mem2..mem0

# Arguments
MODE_LOCAL = 0x4d;
MODE_REMOTE = 0x53;
SPEED_38400 = 0x01;
SPEED_4800  = 0x00;

# Offsets           # Len
O_MODE      = 0x71; # 1
O_CODE      = 0x72; # 2
O_PROT      = 0x74; # 1


import os, logging
>>>>>>> f0225c04

##################################
# Custom exceptions
##################################
<<<<<<< HEAD
class SiException(Exception):
=======
class DataError(Exception):
    pass

class HandshakeMaxTries(Exception):
>>>>>>> f0225c04
    pass

##################################
# SI lowlevel functions
##################################

#--------------------------------#
def crc_l(length, data):
    """CRC computation."""
    Polynom = 0x8005;
    Bitmask = 0x8000;
    Intmask = 0xFFFF;

    p = 0
    if length < 2: return 0
    sum0 = data[p]
    p += 1
    sum0 = (sum0 << 8) + data[p]
    p += 1

    if length == 2: return sum0

    i = length >> 1
    while i > 0:
        if i > 1:
            sum1 = data[p]
            p += 1
            sum1 = ((sum1 << 8) & Intmask) + data[p]
            p += 1
        else:
            if length & 1:
                sum1 = data[p] << 8
                p += 1
            else:
                sum1 = 0

        for k in range(0,16):
            if sum0 & Bitmask:
                sum0 = (sum0 << 1) & Intmask
                if sum1 & Bitmask: sum0 = sum0 + 1 & Intmask
                sum0 ^= Polynom
            else:
                sum0 = (sum0 << 1) & Intmask
                if sum1 & Bitmask: sum0 = sum0 + 1 & Intmask
            sum1 = (sum1 << 1) & Intmask
        i -= 1
    return sum0

#--------------------------------#
def crc(data):
    """CRC computation of all data (length calculated)."""
    length = len(data)
    return crc_l(length, data)

#--------------------------------#
def station_detect():
    """Detect device of connected SI master station."""
    devices = []

    for root, dirs, files in os.walk('/sys/devices'):
        if os.path.basename(root).startswith('ttyUSB'):
            idroot = os.path.dirname(os.path.dirname(root))   # Two levels up
            if os.path.isfile(idroot+"/idVendor") and os.path.isfile(idroot+"/idProduct"):
                with open(idroot+"/idVendor") as f:
                    vendor = f.read().replace('\n', '')
                with open(idroot+"/idProduct") as f:
                    product = f.read().replace('\n', '')
                if vendor == SI_VENDOR_ID and product == SI_PRODUCT_ID:
                    devices.append(os.path.basename(root))
    return devices

#--------------------------------#
<<<<<<< HEAD
=======
def ttysetup(port, baud=38400, timeout=20):
    tty = serial.Serial(port, baud, timeout=timeout)
    return tty

#--------------------------------#
# Deprecated --------------------#
>>>>>>> f0225c04
def frame(command, data):
    """Add framing to output data."""
    length = len(data)
    data[:0] = (command, length)
    crcsum = crc(data);
    data[:0] = (WAKE, STX)
    data.extend((crcsum >> 8, crcsum & 0xff, ETX))
    return data

#--------------------------------#
# Deprecated --------------------#
def unframe(data):
    """Strip framing from input data."""
    d = data.pop(0)
    while len(data) > 0:
        if d == STX: break
        elif d == NAK: return NAK, ()
        elif d == ACK: return ACK, ()
        d = data.pop(0)
    else:
        return NODATA, ()
    return DATAOK, data

def checkcrc(data):
    """Check CRC of received data."""
    length = data[1]
    data_crc = (data[length+2] << 8) + data[length+3]
    comp_crc = crc_l(length+2, data)
    if data_crc == comp_crc:
        return True
    else:
        logging.warning("Bad CRC. Received: {}, Computed: {}".format(data_crc, comp_crc))
        return False

#--------------------------------#
def siread(tty):
    """Read data from SI station."""
<<<<<<< HEAD
    rdata = tty.read(SI_CHUNK)
    if rdata:
        logging.debug("<i<<< " + ':'.join('{:02x}'.format(x) for x in rdata))
        (status, data) = unframe(list(rdata))
    else:
        return NODATA, ()
    if status == DATAOK:
        if not checkcrc(data):
            status = BADCRC
    return(status, data)
=======
    data = tty.read(SI_CHUNK)
    if data:
        logging.debug("<i<<< " + ':'.join('{:02x}'.format(x) for x in data)
        i = 0
        while data[i] != STX:
            if data[i] == NAK: return NAK, ()
            if data[i] == ACK: return OK, ()
            i += 1
            if i >= len(data): return NOSTX, ()
        i += 1
        command = data[i]
        i += 1
        length = data[i]
        i += 1
        data_crc = data[i+length] << 8 + data[i+length+1]
        comp_crc = crc_l(length, data[i:])
        if(data_crc != comp_crc): return BADCRC, ()
        ret = list(data[i:])
        ret.insert(0, command)
        return OK, ret
    return NODATA, ()
>>>>>>> f0225c04

#--------------------------------#
def siwrite(tty, command, data=[]):
    """Write data to SI station."""
<<<<<<< HEAD
    fdata = frame(command, data)
    tty.write(bytearray(fdata))
    logging.debug(">o>>> " + ':'.join('{:02x}'.format(x) for x in fdata))
    return

#--------------------------------#
def handshake(tty, tries, command, wdata):
    """Try write - read cycle tries times."""
    while tries > 0:
        siwrite(tty, command, wdata)
        (status, rdata) = siread(tty)
        if status == DATAOK:
            return rdata
        else:
            tries -= 1
            logging.warning("Bad status, {} tries left.".format(tries))
            time.sleep(1)
    raise SiException("Handshake failed")

def sinit(device, ms_opt):
=======
    length = len(data)
    data[:0] = (command, length)
    crcsum = crc(data);
    data[:0] = (WAKE, STX)
    data.extend((crcsum >> 8, crcsum & 0xff, ETX))
    logging.debug(">o>>> " + ':'.join('{:02x}'.format(x) for x in fdata)
    tty.write(bytes(data))
    return

#--------------------------------#
def handshake(tty, command, data=[], tries=MAXTRIES):
    """Try write - read cycle tries times."""
    while tries > 0:
        siwrite(tty, command, data)
        status, data = siread(tty)
        if status == OK:
            return data
        tries -= 1
        time.sleep(1)
    raise HandshakeMaxTries()    

def siinit(device):
>>>>>>> f0225c04
    """Initialize serial communication with SI master station."""
    bauds = (38400, 4800)
    for baudrate in bauds:
        try:
<<<<<<< HEAD
            tty = serial.Serial('/dev/'+device, baudrate, rtscts=True, timeout=0.2)   # Timeout 0.2 sec is reliable
            data = handshake(tty, 1, 0xf0, [0x4d])
        except SiException: tty.close()
        else: break
    else:
        raise SiException("Cannot set baudrate.")

    ms_opt['cn'] = (data[2] << 8) + data[3]
    data = handshake(tty, 3, 0x83, [0x74,0x01])     # Get protocol information
    ms_opt['cpc'] = data[5]
    ms_opt['extprot'] = data[5] & 0x01
    ms_opt['autosend'] = (data[5] >> 1) & 0x01
    ms_opt['handshake'] = (data[5] >> 2) & 0x01
    ms_opt['password'] = (data[5] >> 4) & 0x01
    ms_opt['punch'] = (data[5] >> 7) & 0x01
    ms_opt['speed'] = baudrate
    return
=======
            data = handshake(tty, CMD_SETMSMODE, [MODE_LOCAL], 3)
        except HandshakeMaxTries:
            tty.close()
        else:
            masters[device]['speed'] = baudrate
            break
    else:
        return False

    masters[device]['cn'] = (data[1] << 8) | data[2]
    data = handshake(tty, CMD_GETDATA, [O_PROT, 1])
    cpc = data[4]
    masters[device]['cpc'] = cpc
    masters[device]['extprot'] = cpc & 0x01
    masters[device]['autosend'] = (cpc >> 1) & 0x01
    masters[device]['handshake'] = (cpc >> 2) & 0x01
    masters[device]['password'] = (cpc >> 4) & 0x01
    masters[device]['punch'] = (cpc >> 7) & 0x01
    return tty
>>>>>>> f0225c04
<|MERGE_RESOLUTION|>--- conflicted
+++ resolved
@@ -17,28 +17,16 @@
 NAK = 0x15;
 DLE = 0x10;
 
-<<<<<<< HEAD
 # Status constants
 DATAOK = 0x20;
 NODATA = 0x21;
 BADCRC = 0x22;
 BADATA = 0x23;
-=======
-NOSTX  = 0xa0;
-NODATA = 0xa1;
-BADCRC = 0xa2;
-OK     = 0x00;
-
-MAXTRIES = 5
->>>>>>> f0225c04
 
 SI_VENDOR_ID = '10c4'
 SI_PRODUCT_ID = '800a'
 SI_CHUNK = 256
 
-<<<<<<< HEAD
-import os, logging, serial, time
-=======
 # Commands
 CMD_SETMSMODE = 0xf0; # mode
 CMD_SETTIME   = 0xf6; # p1..p7
@@ -72,21 +60,12 @@
 O_CODE      = 0x72; # 2
 O_PROT      = 0x74; # 1
 
-
-import os, logging
->>>>>>> f0225c04
+import os, logging, serial, time
 
 ##################################
 # Custom exceptions
 ##################################
-<<<<<<< HEAD
 class SiException(Exception):
-=======
-class DataError(Exception):
-    pass
-
-class HandshakeMaxTries(Exception):
->>>>>>> f0225c04
     pass
 
 ##################################
@@ -159,15 +138,6 @@
     return devices
 
 #--------------------------------#
-<<<<<<< HEAD
-=======
-def ttysetup(port, baud=38400, timeout=20):
-    tty = serial.Serial(port, baud, timeout=timeout)
-    return tty
-
-#--------------------------------#
-# Deprecated --------------------#
->>>>>>> f0225c04
 def frame(command, data):
     """Add framing to output data."""
     length = len(data)
@@ -178,7 +148,6 @@
     return data
 
 #--------------------------------#
-# Deprecated --------------------#
 def unframe(data):
     """Strip framing from input data."""
     d = data.pop(0)
@@ -205,7 +174,6 @@
 #--------------------------------#
 def siread(tty):
     """Read data from SI station."""
-<<<<<<< HEAD
     rdata = tty.read(SI_CHUNK)
     if rdata:
         logging.debug("<i<<< " + ':'.join('{:02x}'.format(x) for x in rdata))
@@ -216,34 +184,10 @@
         if not checkcrc(data):
             status = BADCRC
     return(status, data)
-=======
-    data = tty.read(SI_CHUNK)
-    if data:
-        logging.debug("<i<<< " + ':'.join('{:02x}'.format(x) for x in data)
-        i = 0
-        while data[i] != STX:
-            if data[i] == NAK: return NAK, ()
-            if data[i] == ACK: return OK, ()
-            i += 1
-            if i >= len(data): return NOSTX, ()
-        i += 1
-        command = data[i]
-        i += 1
-        length = data[i]
-        i += 1
-        data_crc = data[i+length] << 8 + data[i+length+1]
-        comp_crc = crc_l(length, data[i:])
-        if(data_crc != comp_crc): return BADCRC, ()
-        ret = list(data[i:])
-        ret.insert(0, command)
-        return OK, ret
-    return NODATA, ()
->>>>>>> f0225c04
 
 #--------------------------------#
 def siwrite(tty, command, data=[]):
     """Write data to SI station."""
-<<<<<<< HEAD
     fdata = frame(command, data)
     tty.write(bytearray(fdata))
     logging.debug(">o>>> " + ':'.join('{:02x}'.format(x) for x in fdata))
@@ -264,35 +208,10 @@
     raise SiException("Handshake failed")
 
 def sinit(device, ms_opt):
-=======
-    length = len(data)
-    data[:0] = (command, length)
-    crcsum = crc(data);
-    data[:0] = (WAKE, STX)
-    data.extend((crcsum >> 8, crcsum & 0xff, ETX))
-    logging.debug(">o>>> " + ':'.join('{:02x}'.format(x) for x in fdata)
-    tty.write(bytes(data))
-    return
-
-#--------------------------------#
-def handshake(tty, command, data=[], tries=MAXTRIES):
-    """Try write - read cycle tries times."""
-    while tries > 0:
-        siwrite(tty, command, data)
-        status, data = siread(tty)
-        if status == OK:
-            return data
-        tries -= 1
-        time.sleep(1)
-    raise HandshakeMaxTries()    
-
-def siinit(device):
->>>>>>> f0225c04
     """Initialize serial communication with SI master station."""
     bauds = (38400, 4800)
     for baudrate in bauds:
         try:
-<<<<<<< HEAD
             tty = serial.Serial('/dev/'+device, baudrate, rtscts=True, timeout=0.2)   # Timeout 0.2 sec is reliable
             data = handshake(tty, 1, 0xf0, [0x4d])
         except SiException: tty.close()
@@ -309,25 +228,4 @@
     ms_opt['password'] = (data[5] >> 4) & 0x01
     ms_opt['punch'] = (data[5] >> 7) & 0x01
     ms_opt['speed'] = baudrate
-    return
-=======
-            data = handshake(tty, CMD_SETMSMODE, [MODE_LOCAL], 3)
-        except HandshakeMaxTries:
-            tty.close()
-        else:
-            masters[device]['speed'] = baudrate
-            break
-    else:
-        return False
-
-    masters[device]['cn'] = (data[1] << 8) | data[2]
-    data = handshake(tty, CMD_GETDATA, [O_PROT, 1])
-    cpc = data[4]
-    masters[device]['cpc'] = cpc
-    masters[device]['extprot'] = cpc & 0x01
-    masters[device]['autosend'] = (cpc >> 1) & 0x01
-    masters[device]['handshake'] = (cpc >> 2) & 0x01
-    masters[device]['password'] = (cpc >> 4) & 0x01
-    masters[device]['punch'] = (cpc >> 7) & 0x01
-    return tty
->>>>>>> f0225c04
+    return